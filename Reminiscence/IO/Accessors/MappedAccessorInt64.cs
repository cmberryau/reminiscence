--- conflicted
+++ resolved
@@ -63,18 +63,11 @@
         /// </summary>
         public override long WriteTo(Stream stream, long position, ref long structure)
         {
-<<<<<<< HEAD
-            if(stream.Position != position)
-            {
-                stream.Seek(position, SeekOrigin.Begin);
-            }
-=======
             if (stream.Position != position)
             {
                 stream.Seek(position, SeekOrigin.Begin);
             }
             stream.Seek(position, SeekOrigin.Begin);
->>>>>>> 5d3d2e35
             stream.Write(BitConverter.GetBytes(structure), 0, _elementSize);
             return _elementSize;
         }
